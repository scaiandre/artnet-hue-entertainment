--- conflicted
+++ resolved
@@ -10,15 +10,13 @@
     });
 };
 Object.defineProperty(exports, "__esModule", { value: true });
+const source_1 = require("conf/dist/source");
 const minimist = require("minimist");
 const node_hue_api_1 = require("node-hue-api");
 const bridge_1 = require("./bridge");
-const nconf = require("nconf");
-const promises_1 = require("fs/promises");
-const CONFIG_FILE_PATH = 'config.json';
 class ArtNetHueEntertainmentCliHandler {
     constructor(args) {
-        this.config = nconf.argv().env();
+        this.config = new source_1.default();
         this.args = args;
     }
     getIPAddress() {
@@ -35,9 +33,6 @@
     }
     run() {
         return __awaiter(this, void 0, void 0, function* () {
-            yield this.checkOrCreateConfigFile();
-            // TODO: Handle config parsing errors
-            this.config = this.config.file(CONFIG_FILE_PATH);
             if (this.args.length === 0) {
                 this.printHelp();
                 return;
@@ -57,13 +52,8 @@
             else if (runMode === 'run') {
                 yield this.startProcess();
             }
-<<<<<<< HEAD
-            else if (this.args[0] === 'list-rooms') {
-                yield this.listEntertainmentRooms();
-=======
             else if (runMode === 'config-path') {
                 console.log(this.config.path);
->>>>>>> df579537
             }
             else {
                 this.printHelp();
@@ -80,7 +70,7 @@
         console.log('  discover             Discover all Hue bridges on your network. When you know the IP address of the bridge, run \'pair\' directly.');
         console.log('  pair                 Pair with a Hue bridge. Press the link button on the bridge before running');
         console.log('    --ip               The IP address of the Hue bridge. Both IPv4 and IPv6 are supported.');
-        console.log('  list-rooms           List all available entertainment rooms');
+        console.log('  config-path          Print the path to the configuration file, for manual editing.');
         console.log('  run                  Run the ArtNet to Hue bridge.');
         console.log('  from-config          Use configuration setting "run-mode" from configuration file as parameter. For \'pair\', configuration entry \'hue.host\' is used for \'--ip\' ');
         process.exit(1);
@@ -95,14 +85,14 @@
                 process.exit(1);
                 return;
             }
+            // TODO: Validate IP
             try {
                 const host = args.ip;
                 const api = yield node_hue_api_1.v3.api.createLocal(host).connect();
                 const user = yield api.users.createUser('artnet-hue-entertainment', 'cli');
-                this.config.set('hue:host', host);
-                this.config.set('hue:username', user.username);
-                this.config.set('hue:clientKey', user.clientkey);
-                this.config.save(null);
+                this.config.set('hue.host', host);
+                this.config.set('hue.username', user.username);
+                this.config.set('hue.clientKey', user.clientkey);
                 console.log('Hue setup was successful! Credentials are saved. You can run the server now.');
             }
             catch (e) {
@@ -136,18 +126,12 @@
     startProcess() {
         return __awaiter(this, void 0, void 0, function* () {
             // TODO: Detect when setup has not yet been run
-<<<<<<< HEAD
-            const host = this.config.get('hue:host');
-            const username = this.config.get('hue:username');
-            const clientKey = this.config.get('hue:clientKey');
-=======
             console.log("Config resides in " + this.config.path);
             const host = this.config.get('hue.host');
             const username = this.config.get('hue.username');
             const clientKey = this.config.get('hue.clientKey');
             const entertainmentRoomId = this.config.get('hue.entertainmentRoomId');
             const lights = this.config.get('lights');
->>>>>>> df579537
             if (host === undefined || username === undefined || clientKey === undefined) {
                 console.log('No Hue bridge is paired yet. Please pair a bridge first');
                 return;
@@ -156,70 +140,11 @@
                 hueHost: host,
                 hueUsername: username,
                 hueClientKey: clientKey,
-<<<<<<< HEAD
-                entertainmentRoomId: 200,
-                artNetBindIp: '172.24.184.16',
-                lights: [
-                    {
-                        dmxStart: 1,
-                        lightId: '31',
-                        channelMode: '8bit-dimmable',
-                    },
-                    {
-                        dmxStart: 5,
-                        lightId: '32',
-                        channelMode: '8bit-dimmable',
-                    },
-                    {
-                        dmxStart: 9,
-                        lightId: '33',
-                        channelMode: '8bit-dimmable',
-                    },
-                    {
-                        dmxStart: 13,
-                        lightId: '34',
-                        channelMode: '8bit-dimmable',
-                    },
-                    // {
-                    //     dmxStart: 5,
-                    //     lightId: '11',
-                    //     channelMode: '8bit-dimmable',
-                    // },
-                ]
-=======
                 entertainmentRoomId: entertainmentRoomId,
                 artNetBindIp: this.getIPAddress(),
                 lights: lights,
->>>>>>> df579537
             });
             yield bridge.start();
-        });
-    }
-    listEntertainmentRooms() {
-        return __awaiter(this, void 0, void 0, function* () {
-            const hueApi = yield node_hue_api_1.v3.api.createLocal(this.config.get("hue:host"))
-                .connect(this.config.get("hue:username"));
-            const rooms = yield hueApi.groups.getEntertainment();
-            rooms.forEach(room => {
-                console.log(room);
-            });
-        });
-    }
-    checkOrCreateConfigFile() {
-        return __awaiter(this, void 0, void 0, function* () {
-            let exists;
-            try {
-                const fileInfo = yield promises_1.stat(CONFIG_FILE_PATH);
-                exists = fileInfo.isFile();
-            }
-            catch (e) {
-                exists = false;
-            }
-            if (!exists) {
-                const fd = yield promises_1.open(CONFIG_FILE_PATH, 'w');
-                yield fd.write('{}');
-                yield fd.close();
-            }
         });
     }
 }
